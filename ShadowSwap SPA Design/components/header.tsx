"use client"

import { useState, useRef, useEffect } from "react"
import { useRouter, usePathname } from "next/navigation"
import Link from "next/link"
import { toast } from "sonner"
import { Button } from "@/components/ui/button"
import { useWallet } from "@/contexts/WalletContext"
<<<<<<< HEAD
import { isAdminAddress } from "@/lib/admin"
import { Menu, X } from "lucide-react"
=======
import { Menu, X, Copy, RefreshCw, LogOut, ChevronDown } from "lucide-react"
>>>>>>> 5ff0406c

export function Header() {
  const [isOpen, setIsOpen] = useState(false)
  const [showWalletDropdown, setShowWalletDropdown] = useState(false)
  const walletDropdownRef = useRef<HTMLDivElement>(null)
  const router = useRouter()
  const pathname = usePathname()
<<<<<<< HEAD
  const { isWalletConnected, walletAddress, connectWallet, disconnectWallet, wallet } = useWallet()
  const currentAddress = wallet.publicKey?.toBase58() || walletAddress
  const isAdmin = isAdminAddress(currentAddress)
=======
  const isDocs = pathname?.startsWith("/docs")
  const { isWalletConnected, walletAddress, connectWallet, disconnectWallet } = useWallet()
>>>>>>> 5ff0406c

  // Close dropdown when clicking outside
  useEffect(() => {
    const handleClickOutside = (event: MouseEvent) => {
      if (walletDropdownRef.current && !walletDropdownRef.current.contains(event.target as Node)) {
        setShowWalletDropdown(false)
      }
    }
    document.addEventListener('mousedown', handleClickOutside)
    return () => document.removeEventListener('mousedown', handleClickOutside)
  }, [])

  // Old: Had Trade, Orders, and Docs navigation - keeping for reference
  // const navItems = [
  //   { label: "Trade", href: "#trade" },
  //   { label: "Orders", href: "#orders" },
  //   { label: "Docs", href: "/docs" },
  // ]
  
  // Updated: Removed all nav items per user request
  const navItems: { label: string; href: string }[] = []

  const isOnTradePage = pathname === "/trade"

  // Truncate wallet address for display
  const getTruncatedAddress = () => {
    if (!walletAddress) return ""
    return `${walletAddress.slice(0, 4)}....${walletAddress.slice(-4)}`
  }

  // Copy address to clipboard
  const handleCopyAddress = () => {
    if (walletAddress) {
      navigator.clipboard.writeText(walletAddress)
      toast.success("Address copied to clipboard!", { dismissible: true })
      setShowWalletDropdown(false)
    }
  }

  // Change wallet (disconnect and reconnect)
  const handleChangeWallet = async () => {
    setShowWalletDropdown(false)
    disconnectWallet()
    toast.info("Please select a different wallet", { dismissible: true })
    setTimeout(async () => {
      const success = await connectWallet()
      if (success) {
        toast.success("Wallet changed successfully", { dismissible: true })
      }
    }, 500)
  }

  // Disconnect wallet
  const handleDisconnect = () => {
    setShowWalletDropdown(false)
    disconnectWallet()
    toast.success("Wallet disconnected", { dismissible: true })
    if (isOnTradePage) {
      router.push("/")
    }
  }

<<<<<<< HEAD
    // If connected, navigate to trade page (admin opens panel via link)
=======
  const handleWalletClick = async () => {
    // If connected, toggle dropdown
>>>>>>> 5ff0406c
    if (isWalletConnected) {
      setShowWalletDropdown(!showWalletDropdown)
      return
    }

    // Attempt to connect wallet
    const success = await connectWallet()
    
    if (success) {
<<<<<<< HEAD
      toast.success("Connected successfully")
      // Always go to trade; admins can click Admin link to open panel
=======
      toast.success("Connected successfully", { dismissible: true })
      // Navigate to trade page after successful connection
>>>>>>> 5ff0406c
      router.push("/trade")
    } else {
      toast.error("Error while connecting wallet", { dismissible: true })
    }
  }

  return (
    <header className="sticky top-0 z-50 bg-black/80 backdrop-blur-md pt-6">
      <div className="max-w-7xl mx-auto px-4 py-4 flex items-center justify-between">
        {/* Logo */}
        <div className="flex items-center gap-2">
          <Link href="/" className="text-xl font-bold text-white hover:text-purple-400 transition-colors cursor-pointer font-[family-name:var(--font-instrument-serif)]">
            ShadowSwap
          </Link>
        </div>
        {/* Desktop Navigation & Buttons */}
        <div className="hidden md:flex items-center gap-6">
          {/* Desktop Nav Links */}
          <nav className="flex items-center gap-6">
            {navItems.map((item) => (
              item.href.startsWith('#') ? (
                <a
                  key={item.label}
                  href={item.href}
                  className="text-white/70 hover:text-purple-400 transition-colors duration-200 text-sm font-medium"
                >
                  {item.label}
                </a>
              ) : (
                <Link
                  key={item.label}
                  href={item.href}
                  className="text-white/70 hover:text-purple-400 transition-colors duration-200 text-sm font-medium"
                >
                  {item.label}
                </Link>
              )
            ))}
            {isAdmin && (
              <Link
                href="/admin"
                className="text-white/80 hover:text-purple-400 transition-colors duration-200 text-sm font-medium"
              >
                Admin
              </Link>
            )}
          </nav>
          
          {/* Connect Wallet Button (hidden on docs) */}
          {!isDocs && (
          <div className="relative" ref={walletDropdownRef}>
            <div className="relative overflow-hidden">
              <Button 
                variant="default" 
                size="sm" 
                onClick={handleWalletClick} 
                className="cursor-pointer hover:scale-105 transition-transform flex items-center gap-2"
              >
                {isWalletConnected ? (
                  <>
                    <span>{getTruncatedAddress()}</span>
                    <ChevronDown className="w-4 h-4" />
                  </>
                ) : (
                  "Connect Wallet"
                )}
              </Button>
              {/* Animated lines */}
              {!isWalletConnected && (
                <>
                  <div className="absolute top-0 h-[2px] w-[35%] bg-gradient-to-r from-transparent via-purple-400 to-transparent animate-line-top glow-purple" />
                  <div className="absolute bottom-0 h-[2px] w-[35%] bg-gradient-to-r from-transparent via-purple-400 to-transparent animate-line-bottom glow-purple" />
                </>
              )}
            </div>

            {/* Wallet Dropdown Menu */}
            {isWalletConnected && showWalletDropdown && (
              <div className="absolute top-full right-0 mt-2 w-56 bg-black/95 backdrop-blur-xl border border-white/10 rounded-lg shadow-xl z-[100]">
                <div className="py-1">
                  {/* Copy Address */}
                  <button
                    onClick={handleCopyAddress}
                    className="w-full flex items-center gap-3 px-4 py-2.5 hover:bg-white/10 transition-colors text-left"
                  >
                    <Copy className="w-4 h-4 text-purple-400" />
                    <span className="text-white text-sm">Copy Address</span>
                  </button>

                  {/* Change Wallet */}
                  <button
                    onClick={handleChangeWallet}
                    className="w-full flex items-center gap-3 px-4 py-2.5 hover:bg-white/10 transition-colors text-left"
                  >
                    <RefreshCw className="w-4 h-4 text-blue-400" />
                    <span className="text-white text-sm">Change Wallet</span>
                  </button>

                  {/* Disconnect */}
                  <button
                    onClick={handleDisconnect}
                    className="w-full flex items-center gap-3 px-4 py-2.5 hover:bg-red-500/10 transition-colors text-left border-t border-white/10"
                  >
                    <LogOut className="w-4 h-4 text-red-400" />
                    <span className="text-red-400 text-sm">Disconnect</span>
                  </button>
                </div>
              </div>
            )}
          </div>
          )}
        </div>

        {/* Mobile Menu Button */}
        <button
          className="md:hidden text-white hover:text-purple-400 transition-colors"
          onClick={() => setIsOpen(!isOpen)}
          aria-label="Toggle menu"
        >
          {isOpen ? <X size={24} /> : <Menu size={24} />}
        </button>
      </div>

      {/* Mobile Navigation */}
      {isOpen && (
        <div className="md:hidden border-t border-white/10 bg-black/80 backdrop-blur-md">
          <nav className="flex flex-col gap-4 p-4">
            {navItems.map((item) => (
              item.href.startsWith('#') ? (
                <a
                  key={item.label}
                  href={item.href}
                  className="text-white/70 hover:text-purple-400 transition-colors duration-200 py-2"
                  onClick={() => setIsOpen(false)}
                >
                  {item.label}
                </a>
              ) : (
                <Link
                  key={item.label}
                  href={item.href}
                  className="text-white/70 hover:text-purple-400 transition-colors duration-200 py-2"
                  onClick={() => setIsOpen(false)}
                >
                  {item.label}
                </Link>
              )
            ))}
<<<<<<< HEAD
            {isAdmin && (
              <Link
                href="/admin"
                className="text-white/80 hover:text-purple-400 transition-colors duration-200 py-2"
                onClick={() => setIsOpen(false)}
              >
                Admin
              </Link>
            )}
=======
            {!isDocs && (
>>>>>>> 5ff0406c
            <div className="flex flex-col gap-2 pt-4 border-t border-white/10">
              <div className="relative overflow-hidden">
                <Button 
                  variant="default" 
                  size="sm" 
                  className="w-full cursor-pointer hover:scale-105 transition-transform flex items-center justify-center gap-2" 
                  onClick={handleWalletClick}
                >
                  {isWalletConnected ? (
                    <>
                      <span>{getTruncatedAddress()}</span>
                      <ChevronDown className="w-4 h-4" />
                    </>
                  ) : (
                    "Connect Wallet"
                  )}
                </Button>
                {/* Animated lines */}
                {!isWalletConnected && (
                  <>
                    <div className="absolute top-0 h-[2px] w-[35%] bg-gradient-to-r from-transparent via-purple-400 to-transparent animate-line-top glow-purple" />
                    <div className="absolute bottom-0 h-[2px] w-[35%] bg-gradient-to-r from-transparent via-purple-400 to-transparent animate-line-bottom glow-purple" />
                  </>
                )}
              </div>

              {/* Mobile Wallet Dropdown Menu */}
              {isWalletConnected && showWalletDropdown && (
                <div className="bg-black/95 backdrop-blur-xl border border-white/10 rounded-lg shadow-xl">
                  <div className="py-1">
                    {/* Copy Address */}
                    <button
                      onClick={handleCopyAddress}
                      className="w-full flex items-center gap-3 px-4 py-2.5 hover:bg-white/10 transition-colors text-left"
                    >
                      <Copy className="w-4 h-4 text-purple-400" />
                      <span className="text-white text-sm">Copy Address</span>
                    </button>

                    {/* Change Wallet */}
                    <button
                      onClick={handleChangeWallet}
                      className="w-full flex items-center gap-3 px-4 py-2.5 hover:bg-white/10 transition-colors text-left"
                    >
                      <RefreshCw className="w-4 h-4 text-blue-400" />
                      <span className="text-white text-sm">Change Wallet</span>
                    </button>

                    {/* Disconnect */}
                    <button
                      onClick={handleDisconnect}
                      className="w-full flex items-center gap-3 px-4 py-2.5 hover:bg-red-500/10 transition-colors text-left border-t border-white/10"
                    >
                      <LogOut className="w-4 h-4 text-red-400" />
                      <span className="text-red-400 text-sm">Disconnect</span>
                    </button>
                  </div>
                </div>
              )}
            </div>
            )}
          </nav>
        </div>
      )}
    </header>
  )
}<|MERGE_RESOLUTION|>--- conflicted
+++ resolved
@@ -6,12 +6,7 @@
 import { toast } from "sonner"
 import { Button } from "@/components/ui/button"
 import { useWallet } from "@/contexts/WalletContext"
-<<<<<<< HEAD
-import { isAdminAddress } from "@/lib/admin"
-import { Menu, X } from "lucide-react"
-=======
 import { Menu, X, Copy, RefreshCw, LogOut, ChevronDown } from "lucide-react"
->>>>>>> 5ff0406c
 
 export function Header() {
   const [isOpen, setIsOpen] = useState(false)
@@ -19,14 +14,8 @@
   const walletDropdownRef = useRef<HTMLDivElement>(null)
   const router = useRouter()
   const pathname = usePathname()
-<<<<<<< HEAD
-  const { isWalletConnected, walletAddress, connectWallet, disconnectWallet, wallet } = useWallet()
-  const currentAddress = wallet.publicKey?.toBase58() || walletAddress
-  const isAdmin = isAdminAddress(currentAddress)
-=======
   const isDocs = pathname?.startsWith("/docs")
   const { isWalletConnected, walletAddress, connectWallet, disconnectWallet } = useWallet()
->>>>>>> 5ff0406c
 
   // Close dropdown when clicking outside
   useEffect(() => {
@@ -89,12 +78,8 @@
     }
   }
 
-<<<<<<< HEAD
-    // If connected, navigate to trade page (admin opens panel via link)
-=======
   const handleWalletClick = async () => {
     // If connected, toggle dropdown
->>>>>>> 5ff0406c
     if (isWalletConnected) {
       setShowWalletDropdown(!showWalletDropdown)
       return
@@ -104,13 +89,8 @@
     const success = await connectWallet()
     
     if (success) {
-<<<<<<< HEAD
-      toast.success("Connected successfully")
-      // Always go to trade; admins can click Admin link to open panel
-=======
       toast.success("Connected successfully", { dismissible: true })
       // Navigate to trade page after successful connection
->>>>>>> 5ff0406c
       router.push("/trade")
     } else {
       toast.error("Error while connecting wallet", { dismissible: true })
@@ -149,14 +129,6 @@
                 </Link>
               )
             ))}
-            {isAdmin && (
-              <Link
-                href="/admin"
-                className="text-white/80 hover:text-purple-400 transition-colors duration-200 text-sm font-medium"
-              >
-                Admin
-              </Link>
-            )}
           </nav>
           
           {/* Connect Wallet Button (hidden on docs) */}
@@ -259,19 +231,7 @@
                 </Link>
               )
             ))}
-<<<<<<< HEAD
-            {isAdmin && (
-              <Link
-                href="/admin"
-                className="text-white/80 hover:text-purple-400 transition-colors duration-200 py-2"
-                onClick={() => setIsOpen(false)}
-              >
-                Admin
-              </Link>
-            )}
-=======
             {!isDocs && (
->>>>>>> 5ff0406c
             <div className="flex flex-col gap-2 pt-4 border-t border-white/10">
               <div className="relative overflow-hidden">
                 <Button 
