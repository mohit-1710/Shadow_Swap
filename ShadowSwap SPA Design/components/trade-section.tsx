"use client"

import { useState, useEffect, useRef, lazy, Suspense } from "react"
import { Card, CardContent, CardHeader, CardTitle } from "@/components/ui/card"
import { Button } from "@/components/ui/button"
import { Input } from "@/components/ui/input"
import { ArrowRightLeft, ChevronDown, AlertCircle } from "lucide-react"
<<<<<<< HEAD
import { Skeleton } from "@/components/ui/skeleton"
import { useWallet } from "@/contexts/WalletContext"
import { useShadowSwap } from "@/hooks/useShadowSwap"
import { toast } from "sonner"

// Lazy load the heavy PriceCharts component
const PriceCharts = lazy(() => import("./price-charts").then(mod => ({ default: mod.PriceCharts })))
=======
import { useWallet } from "@/contexts/WalletContext"
import { useShadowSwap } from "@/hooks/useShadowSwap"
import { useCurrentPrice } from "@/hooks/useCurrentPrice"
import { toast } from "sonner"
import { Connection, PublicKey } from "@solana/web3.js"
import { 
  getPublicLiquidityQuote, 
  getPublicLiquiditySwapTx, 
  executePublicLiquiditySwap, 
  getTokenMintForJupiter 
} from "@/lib/jupiter"
>>>>>>> 5ff0406c

// All available tokens for selection (only tokens with icons from liquidity pool)
const ALL_TOKENS = [
  "SOL", "USDC", "TRUMP", "USDT", "jlUSDC", "JLP", "cbBTC", "MET",
  "ETH", "PUMP", "JitoSOL", "PAYAI", "WBTC", "USELESS", "USD1",
  "JUP", "USDG", "mSOL", "syrupUSDC", "BTC"
]

// Token Icon Component
const TokenIcon = ({ token }: { token: string }) => {
  // Map token symbols to their actual icon filenames
  const iconMap: { [key: string]: string } = {
    'SOL': 'SOL-logo.png',
    'USDC': 'USDC-logo.png',
    'USDT': 'USDT-logo.png',
    'ETH': 'ETH-logo.png',
    'TRUMP': 'TRUMP-logo.jpg',
    'BTC': 'WBTC-logo.png',
    'WBTC': 'WBTC-logo.png',
    'cbBTC': 'cbBTC-logo.png',
    'JLP': 'JLP-logo.png',
    'MET': 'MET-logo.png',
    'JitoSOL': 'JitoSOL-logo.png',
    'PAYAI': 'PAYAI-logo.webp',
    'PUMP': 'PUMP-logo.png',
    'JUP': 'JUP-logo.png',
    'mSOL': 'mSOL-logo.png',
    'USDG': 'USDG-logo.png',
    'USD1': 'USD1-logo.png',
    'USELESS': 'USELESS-logo.png',
    'jlUSDC': 'jiUSDC.logo.png',
    'syrupUSDC': 'syrupUSDC-logo.png',
    'CASH': 'CASH-logo.png',
  }

  const iconFile = iconMap[token] || `${token}-logo.png`

  return (
    <div className="w-6 h-6 rounded-full bg-purple-500/20 flex items-center justify-center overflow-hidden relative">
      <img
        src={`/icons/${iconFile}`}
        alt={token}
        className="w-full h-full object-cover"
        onError={(e) => {
          const target = e.currentTarget
          target.style.display = 'none'
          if (target.parentElement) {
            target.parentElement.innerHTML = `<span class="text-xs font-bold text-purple-400">${token.charAt(0)}</span>`
          }
        }}
      />
    </div>
  )
}

export function TradeSection() {
<<<<<<< HEAD
  // Wallet and ShadowSwap integration
  const { isWalletConnected, walletAddress, connectWallet } = useWallet()
  const { submitOrder, isLoading, error, getBalances } = useShadowSwap()

=======
  // Wallet and backend integration
  const { isWalletConnected, walletAddress, connectWallet, wallet } = useWallet()
  const { submitOrder, getBalances, isLoading, error } = useShadowSwap()
  
  // Get real-time SOL price
  const { price: currentMarketPrice, isLoading: isPriceLoading } = useCurrentPrice()
  
>>>>>>> 5ff0406c
  const [fromToken, setFromToken] = useState("SOL")
  const [toToken, setToToken] = useState("USDC")
  const [fromAmount, setFromAmount] = useState("")
  const [toAmount, setToAmount] = useState("")
  const [limitPrice, setLimitPrice] = useState("")
  const [orderType, setOrderType] = useState<"limit" | "market">("limit")
  const [allowLiquidityPool, setAllowLiquidityPool] = useState(false)
  const [daysToKeepOpen, setDaysToKeepOpen] = useState("7") // Default 7 days (used when fallback is OFF)
  const [fallbackSeconds, setFallbackSeconds] = useState("10") // Default 10 seconds when fallback is ON
  const [isFallbackCountdown, setIsFallbackCountdown] = useState(false)
  const [fallbackCountdown, setFallbackCountdown] = useState(10)
  
  // Balance state
  const [solBalance, setSolBalance] = useState(0)
  const [usdcBalance, setUsdcBalance] = useState(0)
  
  // Submission state
  const [isSubmitting, setIsSubmitting] = useState(false)
  
  // Balances
  const [solBalance, setSolBalance] = useState(0)
  const [usdcBalance, setUsdcBalance] = useState(0)
  
  // Dropdown state
  const [showFromDropdown, setShowFromDropdown] = useState(false)
  const [showToDropdown, setShowToDropdown] = useState(false)
  const [showDaysDropdown, setShowDaysDropdown] = useState(false)
  const [visibleTokenCount, setVisibleTokenCount] = useState(8)
  
  // Refs for click outside detection
  const fromDropdownRef = useRef<HTMLDivElement>(null)
  const toDropdownRef = useRef<HTMLDivElement>(null)
  const daysDropdownRef = useRef<HTMLDivElement>(null)
  const RPC_URL = process.env.NEXT_PUBLIC_RPC_URL || "https://api.devnet.solana.com"

  // Load balances when wallet connects or client initializes
  useEffect(() => {
    if (!isWalletConnected) return
    // Small delay gives the ShadowSwap client time to initialize
    const timer = setTimeout(() => {
      loadBalances()
    }, 400)
    return () => clearTimeout(timer)
  }, [isWalletConnected, getBalances, walletAddress])


  // Auto-calculate "To" amount based on price and amount
  useEffect(() => {
    if (!fromAmount || parseFloat(fromAmount) <= 0) {
      setToAmount("")
      return
    }

    const amount = parseFloat(fromAmount)
    let calculatedAmount = 0

    if (orderType === "market") {
      // Use current market price
      if (fromToken === "SOL") {
        // Selling SOL for USDC: amount * price
        calculatedAmount = amount * currentMarketPrice
      } else {
        // Buying SOL with USDC: amount / price
        calculatedAmount = amount / currentMarketPrice
      }
    } else {
      // Limit order - use limit price
      if (!limitPrice || parseFloat(limitPrice) <= 0) {
        setToAmount("")
        return
      }
      
      const price = parseFloat(limitPrice)
      if (fromToken === "SOL") {
        // Selling SOL for USDC: amount * price
        calculatedAmount = amount * price
      } else {
        // Buying SOL with USDC: amount / price
        calculatedAmount = amount / price
      }
    }

    setToAmount(calculatedAmount.toFixed(6))
  }, [fromAmount, limitPrice, orderType, fromToken, currentMarketPrice])

  const loadBalances = async () => {
    try {
      const balances = await getBalances()
      setSolBalance(balances.sol)
      setUsdcBalance(balances.usdc)
    } catch (err) {
      console.error("Error loading balances:", err)
    }
  }

  // Close dropdowns when clicking outside
  useEffect(() => {
    const handleClickOutside = (event: MouseEvent) => {
      if (fromDropdownRef.current && !fromDropdownRef.current.contains(event.target as Node)) {
        setShowFromDropdown(false)
      }
      if (toDropdownRef.current && !toDropdownRef.current.contains(event.target as Node)) {
        setShowToDropdown(false)
      }
      if (daysDropdownRef.current && !daysDropdownRef.current.contains(event.target as Node)) {
        setShowDaysDropdown(false)
      }
    }

    document.addEventListener('mousedown', handleClickOutside)
    return () => document.removeEventListener('mousedown', handleClickOutside)
  }, [])

  // Handle lazy loading on scroll
  const handleDropdownScroll = (e: React.UIEvent<HTMLDivElement>) => {
    const { scrollTop, scrollHeight, clientHeight } = e.currentTarget
    
    if (scrollHeight - scrollTop <= clientHeight + 50) {
      setVisibleTokenCount(prev => Math.min(prev + 8, ALL_TOKENS.length))
    }
  }

  const handleSwap = () => {
    setFromToken(toToken)
    setToToken(fromToken)
    setFromAmount(toAmount)
<<<<<<< HEAD
    setToAmount(fromAmount)
  }

  // Load balances when wallet connects
  useEffect(() => {
    if (isWalletConnected) {
      loadBalances()
    }
  }, [isWalletConnected])

  const loadBalances = async () => {
    try {
      const balances = await getBalances()
      setSolBalance(balances.sol)
      setUsdcBalance(balances.usdc)
    } catch (err) {
      console.error("Error loading balances:", err)
    }
  }

  // Handle trade submission
  const handleTrade = async () => {
    // Validate wallet connection
    if (!isWalletConnected) {
      toast.error("Please connect your wallet first")
      await connectWallet()
      return
    }

    // Validate inputs
    if (!fromAmount || parseFloat(fromAmount) <= 0) {
      toast.error("Please enter a valid amount")
      return
    }

    // For limit orders, validate price
    if (orderType === "limit" && (!limitPrice || parseFloat(limitPrice) <= 0)) {
      toast.error("Please enter a valid limit price")
      return
    }

    // Only SOL/USDC pair is supported currently
    if (!((fromToken === "SOL" && toToken === "USDC") || (fromToken === "USDC" && toToken === "SOL"))) {
      toast.error("Currently only SOL/USDC pair is supported on the smart contract")
      return
    }

    // Determine order side based on tokens
    const side = fromToken === "SOL" ? "sell" : "buy"
    const amount = parseFloat(fromAmount)
    
    // For market orders, use a default price (will be matched at market)
    // For limit orders, use the user-specified price
    let price: number
    if (orderType === "market") {
      // Use current market price estimate (in reality you'd fetch this)
      price = 100 // Default market price
      toast.info("Market orders use best available price")
=======
    // toAmount will auto-calculate via useEffect
  }

  const handleTrade = async () => {
    // Prevent double-clicks
    if (isSubmitting) {
      return
    }

    // Validate wallet connection
    if (!isWalletConnected) {
      toast.error("Please connect your wallet first", { dismissible: true })
      return
    }

    // Currently only SOL/USDC pair is supported
    if ((fromToken !== "SOL" && fromToken !== "USDC") || (toToken !== "SOL" && toToken !== "USDC")) {
      toast.warning("Currently only SOL/USDC trading pair is supported", { dismissible: true })
      return
    }

    // Validate amount
    if (!fromAmount || parseFloat(fromAmount) <= 0) {
      toast.error("Please enter a valid amount", { dismissible: true })
      return
    }

    // Validate price for limit orders
    if (orderType === "limit") {
      if (!limitPrice || parseFloat(limitPrice) <= 0) {
        toast.error("Please enter a valid limit price", { dismissible: true })
        return
      }
    }

    // Determine side (buy or sell)
    const side = fromToken === "SOL" ? "sell" : "buy"
    // submitOrder expects amount in BASE units (SOL) for both sides
    let amount = 0
    if (side === "sell") {
      amount = parseFloat(fromAmount)
    } else {
      // Buy: convert USDC input to base amount using limit/market price
      // Prefer the computed toAmount if available; otherwise derive from inputs
      if (toAmount) {
        amount = parseFloat(toAmount)
      } else {
        const refPrice = orderType === "market" ? currentMarketPrice : parseFloat(limitPrice)
        amount = refPrice && refPrice > 0 ? parseFloat(fromAmount) / refPrice : 0
      }
    }
    let price: number

    if (orderType === "market") {
      price = 100 // Default market price - will be matched by bot
      toast.info("Market orders use best available price", { dismissible: true })
>>>>>>> 5ff0406c
    } else {
      price = parseFloat(limitPrice)
    }

<<<<<<< HEAD
    try {
      toast.loading("Submitting order to blockchain...")
      
      const result = await submitOrder({
        side,
        price,
        amount,
      })

      if (result.success) {
        toast.success(
          <div>
            <p className="font-semibold">Order submitted successfully!</p>
            <p className="text-xs mt-1">Signature: {result.signature?.slice(0, 8)}...</p>
          </div>
        )
        
        // Clear form
        setFromAmount("")
        setToAmount("")
        setLimitPrice("")
        
        // Refresh balances
        loadBalances()
      } else {
        toast.error(`Order failed: ${result.error}`)
      }
    } catch (err: any) {
      console.error("Trade error:", err)
      toast.error(err.message || "Failed to submit order")
=======
    // Note: Days dropdown is UI-only for now - expiration feature coming soon
    if (orderType === "limit" && daysToKeepOpen !== "0") {
      console.log("Selected order duration:", daysToKeepOpen, "days (UI only - not implemented yet)")
    }

    try {
      setIsSubmitting(true)
      
      const loadingToast = toast.loading("Submitting order to blockchain...", {
        duration: Infinity, // Don't auto-dismiss
        dismissible: true, // Allow manual dismiss with X button
      })
      
      const result = await submitOrder({ side, price, amount })
      
      // Dismiss the loading toast before showing result
      toast.dismiss(loadingToast)
      
      if (result.success) {
        // Start fallback countdown if enabled
        if (allowLiquidityPool) {
          const secs = parseInt(fallbackSeconds || "10", 10)
          setIsFallbackCountdown(true)
          setFallbackCountdown(secs)

          // Periodic 1-second countdown
          const countdownInterval = setInterval(() => {
            setFallbackCountdown((prev) => {
              if (prev <= 1) {
                clearInterval(countdownInterval)
                return 0
              }
              return prev - 1
            })
          }, 1000)

          // Execute fallback after selected seconds
          setTimeout(async () => {
            console.log("🔄 Fallback triggered - no private match found in", secs, "seconds")
            setIsFallbackCountdown(false)
            try {
              // Only attempt Jupiter swap on mainnet
              const isMainnet = RPC_URL.includes("mainnet")
              if (!isMainnet) {
                console.warn("⚠️ Fallback mode triggered, but Jupiter API only works on mainnet")
                toast.warning("Fallback triggered: Public liquidity network available only on mainnet. Order remains in private orderbook.")
                toast.info("Liquidity pool request cannot be executed on Devnet. Your order has been added to the private orderbook and will be matched when possible.")
              } else {
                await executeFallbackSwap()
              }
            } catch (e: any) {
              console.error("❌ Fallback swap error:", e)
              const msg = e?.message || "Fallback swap failed. Your order remains in the private orderbook."
              if (/Failed to fetch/i.test(msg)) {
                toast.warning("Public liquidity network unavailable. Your order remains in orderbook.")
              } else if (/User rejected|User canceled|WalletSignTransactionError/i.test(msg)) {
                toast.info("Fallback swap cancelled")
              } else if (/No routes/i.test(msg)) {
                toast.warning("No liquidity routes found for this pair")
              } else {
                toast.error(msg)
              }
            } finally {
              // Reset form after fallback completes/handles
              setFromAmount("")
              setToAmount("")
              setLimitPrice("")
              loadBalances()
            }
          }, secs * 1000)
        } else {
          // No fallback → simple success
          toast.success(
            <div>
              <p className="font-semibold">Order submitted successfully!</p>
              <p className="text-xs mt-1">Signature: {result.signature?.slice(0, 8)}...</p>
            </div>,
            { dismissible: true }
          )
          // Reset form
          setFromAmount("")
          setToAmount("")
          setLimitPrice("")
          loadBalances()
        }
      } else {
        toast.error(`Order failed: ${result.error}`, { dismissible: true })
      }
    } catch (err: any) {
      console.error("Trade error:", err)
      toast.error(err.message || "Failed to submit order", { dismissible: true })
    } finally {
      setIsSubmitting(false)
    }
  }

  // Execute fallback swap through Jupiter (MAINNET only)
  const executeFallbackSwap = async () => {
    try {
      if (!wallet?.publicKey || !wallet?.signTransaction) {
        throw new Error("Wallet not available for fallback swap")
      }

      // Determine swap direction and amount in minor units
      const inputSymbol = fromToken
      const outputSymbol = toToken
      const decimals = inputSymbol === 'SOL' ? 9 : 6
      const amountIn = parseFloat(fromAmount || '0')
      if (!amountIn || amountIn <= 0) throw new Error('Invalid amount for fallback swap')

      const inputMint = getTokenMintForJupiter(inputSymbol)
      const outputMint = getTokenMintForJupiter(outputSymbol)
      const minorAmount = toMinorUnits(amountIn, decimals)

      console.log('📊 Getting quote from public liquidity network...')
      const quote = await getPublicLiquidityQuote(inputMint, outputMint, minorAmount)

      console.log('✍️ Requesting swap transaction (fallback) ...')
      const base64Tx = await getPublicLiquiditySwapTx(quote, wallet.publicKey as PublicKey)

      const connection = new Connection(RPC_URL, 'confirmed')
      const txid = await executePublicLiquiditySwap(base64Tx, wallet, connection)

      toast.success(
        <div>
          <p className="font-semibold">Order executed via public liquidity network</p>
          <p className="text-xs mt-1">Tx: {txid.slice(0, 8)}...</p>
        </div>
      )
      console.log('✅ Fallback swap executed successfully:', txid)
    } catch (e: any) {
      throw e
>>>>>>> 5ff0406c
    }
  }

  return (
    <section id="trade" className="py-2 sm:py-4 px-4 bg-black">
      <div className="max-w-7xl mx-auto">
        <div className="text-center mb-4 sm:mb-6">
          <h2 className="text-3xl sm:text-4xl md:text-5xl font-bold text-white mb-4">Trade with Privacy</h2>
          <p className="text-white/60 text-base sm:text-lg">Execute orders without exposing your positions to the mempool</p>
        </div>

        <div className="grid lg:grid-cols-3 gap-6 sm:gap-8">
          {/* Trade Form - Mobile First (shows first on mobile) */}
          <div className="lg:col-span-1 lg:order-2">
            <Card>
              <CardHeader>
                {/* Old: Simple title only - keeping for reference
                <CardTitle className="text-lg sm:text-xl">Place Order</CardTitle>
                */}
                
                {/* New: Title with Fallback Toggle */}
                <div className="flex items-center justify-between">
                  <CardTitle className="text-lg sm:text-xl">Place Order</CardTitle>
                  
                  {/* Fallback Toggle */}
                  <div className="relative group">
                    <div className="relative overflow-hidden">
                      <button
                        onClick={() => {
                          const next = !allowLiquidityPool
                          setAllowLiquidityPool(next)
                          if (next) {
                            const isMainnet = RPC_URL.includes("mainnet")
                            if (!isMainnet) {
                              toast.warning("Liquidity pool fallback is unavailable on devnet. Your order will remain in the private orderbook.")
                              toast.info("On mainnet, fallback will execute via public liquidity as planned.")
                            }
                          }
                        }}
                        className={`relative flex items-center gap-2 px-3 py-1.5 rounded-lg text-xs font-medium transition-all border ${
                          allowLiquidityPool
                            ? 'bg-purple-500/20 border-purple-400/50 text-purple-400'
                            : 'bg-white/5 border-white/10 text-white/60 hover:border-white/20'
                        }`}
                      >
                        <div className={`w-3 h-3 rounded-full border-2 flex items-center justify-center ${
                          allowLiquidityPool ? 'border-purple-400' : 'border-white/40'
                        }`}>
                          {allowLiquidityPool && (
                            <div className="w-1.5 h-1.5 rounded-full bg-purple-400" />
                          )}
                        </div>
                        <span>Fallback{isFallbackCountdown ? ` (${fallbackCountdown}s)` : ''}</span>
                      </button>
                      {/* Animated lines - same as connect wallet button */}
                      {!allowLiquidityPool && (
                        <>
                          <div className="absolute top-0 h-[2px] w-[35%] bg-gradient-to-r from-transparent via-purple-400 to-transparent animate-line-top glow-purple" />
                          <div className="absolute bottom-0 h-[2px] w-[35%] bg-gradient-to-r from-transparent via-purple-400 to-transparent animate-line-bottom glow-purple" />
                        </>
                      )}
                    </div>

                    {/* Tooltip - positioned above button */}
                    <div className="absolute bottom-full right-0 mb-2 w-72 p-3 bg-gradient-to-b from-black/95 to-purple-950/30 backdrop-blur-xl border border-white/10 rounded-lg shadow-xl opacity-0 invisible group-hover:opacity-100 group-hover:visible transition-all duration-200 z-50 pointer-events-none shadow-purple-500/10">
                      <p className="text-xs text-white/80 leading-relaxed">
                        Enable to allow a direct swap on the public Solana liquidity network if no private match is found.
                        The system will first try to match your order <span className="text-purple-400 font-medium">privately</span>,
                        then wait <span className="text-purple-400 font-bold">{fallbackSeconds}s</span> before routing to a liquidity pool.
                      </p>
                    </div>
                  </div>
                </div>
              </CardHeader>
              <CardContent className="space-y-6">
                {/* Fallback Banner / Warning */}
                {allowLiquidityPool && (
                  <div className="bg-purple-500/10 border border-purple-400/30 rounded-lg p-3">
                    <p className="text-xs text-purple-400 flex items-center gap-2">
                      <AlertCircle className="w-4 h-4 flex-shrink-0" />
                      <span>
                        {isFallbackCountdown
                          ? `Private matching… (${fallbackCountdown}s)`
                          : 'Fallback enabled — order may execute via liquidity pool if not matched privately'}
                      </span>
                    </p>
                  </div>
                )}
                
                {/* Order Type Tabs */}
                <div className="flex gap-2 bg-white/5 p-1 rounded-lg">
                  <button
                    onClick={() => setOrderType("limit")}
                    className={`flex-1 py-2 rounded transition-all touch-manipulation ${
                      orderType === "limit" ? "bg-purple-500 text-white font-medium glow-purple" : "text-white/60 hover:text-white active:text-white"
                    }`}
                  >
                    Limit
                  </button>
                  <button
                    onClick={() => setOrderType("market")}
                    className={`flex-1 py-2 rounded transition-all touch-manipulation ${
                      orderType === "market" ? "bg-purple-500 text-white font-medium glow-purple" : "text-white/60 hover:text-white active:text-white"
                    }`}
                  >
                    Market
                  </button>
                </div>

                {/* Critical Warning removed per request */}

                {/* From Token */}
                <div>
                  <label className="block text-sm text-white/70 mb-2">From</label>
                  <div className="flex gap-2">
                    <Input
                      type="number"
                      placeholder="0.00"
                      value={fromAmount}
                      onChange={(e) => setFromAmount(e.target.value)}
                      className="flex-1"
                    />
                    {/* Old static button - keeping for reference
                    <button className="px-4 py-2 bg-white/10 hover:bg-white/20 active:bg-white/30 rounded-md text-white font-medium transition-colors touch-manipulation">
                      {fromToken}
                    </button>
                    */}
                    
                    {/* New clickable token selector with dropdown */}
                    <div className="relative" ref={fromDropdownRef}>
                      <button
                        onClick={() => {
                          setShowFromDropdown(!showFromDropdown)
                          setShowToDropdown(false)
                          setVisibleTokenCount(8)
                        }}
                        className="flex items-center gap-2 px-4 py-2 bg-white/10 hover:bg-white/20 active:bg-white/30 rounded-md text-white font-medium transition-colors touch-manipulation"
                      >
                        <TokenIcon token={fromToken} />
                        {fromToken}
                        <ChevronDown className="w-4 h-4" />
                      </button>

                      {showFromDropdown && (
                        <div 
                          className="absolute top-full mt-2 left-0 w-48 max-h-64 overflow-y-auto bg-black/95 backdrop-blur-xl border border-white/10 rounded-lg shadow-xl z-50 scrollbar-thin scrollbar-thumb-purple-500/50 scrollbar-track-transparent"
                          onScroll={handleDropdownScroll}
                        >
                          {ALL_TOKENS.slice(0, visibleTokenCount).map((token) => (
                            <button
                              key={token}
                              onClick={() => {
                                setFromToken(token)
                                setShowFromDropdown(false)
                                setVisibleTokenCount(8)
                              }}
                              className="w-full flex items-center gap-3 px-4 py-3 hover:bg-white/10 active:bg-white/20 transition-colors text-left"
                            >
                              <TokenIcon token={token} />
                              <span className="text-white font-medium">{token}</span>
                            </button>
                          ))}
                          {visibleTokenCount < ALL_TOKENS.length && (
                            <div className="py-2 text-center text-white/40 text-xs">
                              Scroll for more...
                            </div>
                          )}
                        </div>
                      )}
                    </div>
                  </div>
                  <div className="text-xs text-white/40 mt-1">
<<<<<<< HEAD
                    Balance: {isWalletConnected ? `${solBalance.toFixed(4)} ${fromToken}` : "Connect wallet"}
=======
                    Balance: {
                      isWalletConnected
                        ? `${
                            fromToken === "SOL"
                              ? solBalance.toFixed(4)
                              : fromToken === "USDC"
                              ? usdcBalance.toFixed(2)
                              : "0.00"
                          } ${fromToken}`
                        : 'Connect wallet'
                    }
>>>>>>> 5ff0406c
                  </div>
                </div>

                {/* Swap Button */}
                <div className="flex justify-center">
                  <button
                    onClick={handleSwap}
                    className="p-2 bg-purple-500/10 hover:bg-purple-500/20 active:bg-purple-500/30 rounded-lg text-purple-400 transition-colors hover:glow-purple touch-manipulation"
                  >
                    <ArrowRightLeft size={20} />
                  </button>
                </div>

                {/* To Token */}
                <div>
                  <label className="block text-sm text-white/70 mb-2">
                    To (Estimated)
                  </label>
                  <div className="flex gap-2">
                    <Input
                      type="number"
                      placeholder="0.00"
                      value={toAmount}
                      disabled
                      readOnly
                      className="flex-1 bg-white/5 cursor-not-allowed"
                    />
                    {/* Old static button - keeping for reference
                    <button className="px-4 py-2 bg-white/10 hover:bg-white/20 active:bg-white/30 rounded-md text-white font-medium transition-colors touch-manipulation">
                      {toToken}
                    </button>
                    */}
                    
                    {/* New clickable token selector with dropdown */}
                    <div className="relative" ref={toDropdownRef}>
                      <button
                        onClick={() => {
                          setShowToDropdown(!showToDropdown)
                          setShowFromDropdown(false)
                          setVisibleTokenCount(8)
                        }}
                        className="flex items-center gap-2 px-4 py-2 bg-white/10 hover:bg-white/20 active:bg-white/30 rounded-md text-white font-medium transition-colors touch-manipulation"
                      >
                        <TokenIcon token={toToken} />
                        {toToken}
                        <ChevronDown className="w-4 h-4" />
                      </button>

                      {showToDropdown && (
                        <div 
                          className="absolute top-full mt-2 left-0 w-48 max-h-64 overflow-y-auto bg-black/95 backdrop-blur-xl border border-white/10 rounded-lg shadow-xl z-50 scrollbar-thin scrollbar-thumb-purple-500/50 scrollbar-track-transparent"
                          onScroll={handleDropdownScroll}
                        >
                          {ALL_TOKENS.slice(0, visibleTokenCount).map((token) => (
                            <button
                              key={token}
                              onClick={() => {
                                setToToken(token)
                                setShowToDropdown(false)
                                setVisibleTokenCount(8)
                              }}
                              className="w-full flex items-center gap-3 px-4 py-3 hover:bg-white/10 active:bg-white/20 transition-colors text-left"
                            >
                              <TokenIcon token={token} />
                              <span className="text-white font-medium">{token}</span>
                            </button>
                          ))}
                          {visibleTokenCount < ALL_TOKENS.length && (
                            <div className="py-2 text-center text-white/40 text-xs">
                              Scroll for more...
                            </div>
                          )}
                        </div>
                      )}
                    </div>
                  </div>
                  <div className="text-xs text-white/40 mt-1">
<<<<<<< HEAD
                    Balance: {isWalletConnected ? `${usdcBalance.toFixed(2)} ${toToken}` : "Connect wallet"}
=======
                    Balance: {
                      isWalletConnected
                        ? `${
                            toToken === "SOL"
                              ? solBalance.toFixed(4)
                              : toToken === "USDC"
                              ? usdcBalance.toFixed(2)
                              : "0.00"
                          } ${toToken}`
                        : 'Connect wallet'
                    }
                  </div>
                  <div className="text-xs text-purple-400/60 mt-1 flex items-center gap-1">
                    <svg className="w-3 h-3" fill="none" stroke="currentColor" viewBox="0 0 24 24">
                      <path strokeLinecap="round" strokeLinejoin="round" strokeWidth={2} d="M13 16h-1v-4h-1m1-4h.01M21 12a9 9 0 11-18 0 9 9 0 0118 0z" />
                    </svg>
                    Auto-calculated based on {orderType === "limit" ? "your limit price" : "market price"}
>>>>>>> 5ff0406c
                  </div>
                </div>

                {/* Price Input (for limit orders) */}
                {orderType === "limit" && (
                  <div>
<<<<<<< HEAD
                    <label className="block text-sm text-white/70 mb-2">
                      Limit Price ({toToken} per {fromToken})
                    </label>
                    <Input
                      type="number"
                      placeholder="Enter limit price (e.g., 100)"
                      value={limitPrice}
                      onChange={(e) => setLimitPrice(e.target.value)}
                      className="w-full"
=======
                    <label className="block text-sm text-white/70 mb-2">Limit Price (USDC per SOL)</label>
                    <Input 
                      type="number" 
                      placeholder="100.00" 
                      value={limitPrice}
                      onChange={(e) => setLimitPrice(e.target.value)}
                      className="w-full" 
>>>>>>> 5ff0406c
                    />
                  </div>
                )}

                {/* Current Market Price Info */}
                <div className="bg-white/5 p-3 rounded-lg text-sm">
                  <div className="flex justify-between items-center text-white/60">
                    <span>Current Market Price</span>
                    {isPriceLoading ? (
                      <span className="text-white/40 text-xs">Loading...</span>
                    ) : (
                      <span className="text-purple-400 font-medium">
                        {fromToken === "SOL" && toToken === "USDC" 
                          ? `1 SOL = $${currentMarketPrice.toFixed(2)} USDC`
                          : fromToken === "USDC" && toToken === "SOL"
                          ? `1 USDC = ${(1 / currentMarketPrice).toFixed(6)} SOL`
                          : `1 ${fromToken} = ${toToken}`
                        }
                      </span>
                    )}
                  </div>
                </div>

<<<<<<< HEAD
                {/* Action Button */}
                <Button
                  variant="default"
                  size="lg"
                  className="w-full"
                  onClick={handleTrade}
                  disabled={isLoading || !isWalletConnected}
                >
                  {isLoading
                    ? "Processing..."
                    : !isWalletConnected
                    ? "Connect Wallet to Trade"
                    : orderType === "limit"
                    ? "Place Limit Order"
                    : "Execute Market Order"}
                </Button>
=======
                {/* Warning Banner for SOL/USDC only */}
                {(fromToken !== "SOL" && fromToken !== "USDC") || (toToken !== "SOL" && toToken !== "USDC") ? (
                  <div className="bg-orange-500/10 border border-orange-500/30 rounded-lg p-3">
                    <p className="text-xs text-orange-400 flex items-center gap-2">
                      <AlertCircle className="w-4 h-4 flex-shrink-0" />
                      <span>Currently only SOL/USDC trading pair is supported. Please select SOL and USDC.</span>
                    </p>
                  </div>
                ) : null}

                {/* Action Button & Days Dropdown (Side by Side) */}
                <div className="flex gap-3">
                  {/* Place Order Button */}
                  <Button 
                    variant="default" 
                    size="lg" 
                    className={orderType === "limit" ? "flex-1" : "w-full"}
                    onClick={handleTrade}
                    disabled={isSubmitting || !isWalletConnected}
                  >
                    {isSubmitting 
                      ? (
                        <span className="flex items-center gap-2">
                          <svg className="animate-spin h-4 w-4" xmlns="http://www.w3.org/2000/svg" fill="none" viewBox="0 0 24 24">
                            <circle className="opacity-25" cx="12" cy="12" r="10" stroke="currentColor" strokeWidth="4"></circle>
                            <path className="opacity-75" fill="currentColor" d="M4 12a8 8 0 018-8V0C5.373 0 0 5.373 0 12h4zm2 5.291A7.962 7.962 0 014 12H0c0 3.042 1.135 5.824 3 7.938l3-2.647z"></path>
                          </svg>
                          Submitting...
                        </span>
                      )
                      : !isWalletConnected 
                      ? "Connect Wallet to Trade" 
                      : orderType === "limit" 
                      ? (isFallbackCountdown ? `Matching... (${fallbackCountdown}s)` : "Place Limit Order")
                      : (isFallbackCountdown ? `Matching... (${fallbackCountdown}s)` : "Execute Market Order")}
                  </Button>

                  {/* Expiration/Delay Dropdown - Only for Limit Orders */}
                  {orderType === "limit" && (
                    <div className="relative" ref={daysDropdownRef}>
                      <button
                        onClick={() => {
                          setShowDaysDropdown(!showDaysDropdown)
                          setShowFromDropdown(false)
                          setShowToDropdown(false)
                        }}
                        className="h-full flex items-center gap-1.5 px-3 py-2 bg-white/10 hover:bg-white/15 border border-white/20 rounded-md text-white transition-colors whitespace-nowrap"
                      >
                        <span className="text-xs font-medium">
                          {allowLiquidityPool
                            ? `${fallbackSeconds}s`
                            : (daysToKeepOpen === "0" ? "∞" : `${daysToKeepOpen}d`)
                          }
                        </span>
                        <ChevronDown className="w-3 h-3" />
                      </button>

                      {showDaysDropdown && (
                        <div className="absolute bottom-full right-0 mb-2 w-44 bg-black/95 backdrop-blur-xl border border-white/10 rounded-lg shadow-xl z-[200]">
                          <div className="py-0.5">
                            {allowLiquidityPool
                              ? [
                                  { value: "5", label: "5 Seconds" },
                                  { value: "10", label: "10 Seconds" },
                                  { value: "20", label: "20 Seconds" },
                                  { value: "30", label: "30 Seconds" },
                                  { value: "45", label: "45 Seconds" },
                                  { value: "60", label: "60 Seconds" },
                                  { value: "90", label: "90 Seconds" },
                                ].map((option) => (
                                  <button
                                    key={option.value}
                                    onClick={() => {
                                      setFallbackSeconds(option.value)
                                      setShowDaysDropdown(false)
                                    }}
                                    className={`w-full flex items-center justify-between px-3 py-1.5 hover:bg-white/10 transition-colors text-left ${
                                      fallbackSeconds === option.value ? "bg-purple-500/20" : ""
                                    }`}
                                  >
                                    <span className="text-white text-xs">{option.label}</span>
                                    {fallbackSeconds === option.value && (
                                      <svg className="w-3 h-3 text-purple-400" fill="none" stroke="currentColor" viewBox="0 0 24 24">
                                        <path strokeLinecap="round" strokeLinejoin="round" strokeWidth={2} d="M5 13l4 4L19 7" />
                                      </svg>
                                    )}
                                  </button>
                                ))
                              : [
                                  { value: "1", label: "1 Day" },
                                  { value: "3", label: "3 Days" },
                                  { value: "7", label: "7 Days" },
                                  { value: "14", label: "14 Days" },
                                  { value: "30", label: "30 Days" },
                                  { value: "90", label: "90 Days" },
                                  { value: "0", label: "Until Cancelled" },
                                ].map((option) => (
                                  <button
                                    key={option.value}
                                    onClick={() => {
                                      setDaysToKeepOpen(option.value)
                                      setShowDaysDropdown(false)
                                    }}
                                    className={`w-full flex items-center justify-between px-3 py-1.5 hover:bg-white/10 transition-colors text-left ${
                                      daysToKeepOpen === option.value ? "bg-purple-500/20" : ""
                                    }`}
                                  >
                                    <span className="text-white text-xs">{option.label}</span>
                                    {daysToKeepOpen === option.value && (
                                      <svg className="w-3 h-3 text-purple-400" fill="none" stroke="currentColor" viewBox="0 0 24 24">
                                        <path strokeLinecap="round" strokeLinejoin="round" strokeWidth={2} d="M5 13l4 4L19 7" />
                                      </svg>
                                    )}
                                  </button>
                                ))}
                          </div>
                        </div>
                      )}
                    </div>
                  )}
                </div>
>>>>>>> 5ff0406c
              </CardContent>
            </Card>
          </div>

          {/* Price Charts - Desktop Second (shows second on mobile) */}
          <div className="lg:col-span-2 lg:order-1">
            <Suspense fallback={
              <Card className="glass">
                <CardHeader>
                  <Skeleton className="h-6 w-32" />
                </CardHeader>
                <CardContent>
                  <Skeleton className="h-64 w-full" />
                </CardContent>
              </Card>
            }>
              <PriceCharts fromToken={fromToken} toToken={toToken} />
            </Suspense>
          </div>
        </div>
      </div>
    </section>
  )
}

// Helper to convert float to integer amount in minor units
function toMinorUnits(amount: number, decimals: number): number {
  return Math.floor(amount * Math.pow(10, decimals))
}<|MERGE_RESOLUTION|>--- conflicted
+++ resolved
@@ -1,19 +1,11 @@
 "use client"
 
-import { useState, useEffect, useRef, lazy, Suspense } from "react"
+import { useState, useEffect, useRef } from "react"
 import { Card, CardContent, CardHeader, CardTitle } from "@/components/ui/card"
 import { Button } from "@/components/ui/button"
 import { Input } from "@/components/ui/input"
+import { PriceCharts } from "./price-charts"
 import { ArrowRightLeft, ChevronDown, AlertCircle } from "lucide-react"
-<<<<<<< HEAD
-import { Skeleton } from "@/components/ui/skeleton"
-import { useWallet } from "@/contexts/WalletContext"
-import { useShadowSwap } from "@/hooks/useShadowSwap"
-import { toast } from "sonner"
-
-// Lazy load the heavy PriceCharts component
-const PriceCharts = lazy(() => import("./price-charts").then(mod => ({ default: mod.PriceCharts })))
-=======
 import { useWallet } from "@/contexts/WalletContext"
 import { useShadowSwap } from "@/hooks/useShadowSwap"
 import { useCurrentPrice } from "@/hooks/useCurrentPrice"
@@ -25,7 +17,6 @@
   executePublicLiquiditySwap, 
   getTokenMintForJupiter 
 } from "@/lib/jupiter"
->>>>>>> 5ff0406c
 
 // All available tokens for selection (only tokens with icons from liquidity pool)
 const ALL_TOKENS = [
@@ -82,12 +73,6 @@
 }
 
 export function TradeSection() {
-<<<<<<< HEAD
-  // Wallet and ShadowSwap integration
-  const { isWalletConnected, walletAddress, connectWallet } = useWallet()
-  const { submitOrder, isLoading, error, getBalances } = useShadowSwap()
-
-=======
   // Wallet and backend integration
   const { isWalletConnected, walletAddress, connectWallet, wallet } = useWallet()
   const { submitOrder, getBalances, isLoading, error } = useShadowSwap()
@@ -95,7 +80,6 @@
   // Get real-time SOL price
   const { price: currentMarketPrice, isLoading: isPriceLoading } = useCurrentPrice()
   
->>>>>>> 5ff0406c
   const [fromToken, setFromToken] = useState("SOL")
   const [toToken, setToToken] = useState("USDC")
   const [fromAmount, setFromAmount] = useState("")
@@ -115,10 +99,6 @@
   // Submission state
   const [isSubmitting, setIsSubmitting] = useState(false)
   
-  // Balances
-  const [solBalance, setSolBalance] = useState(0)
-  const [usdcBalance, setUsdcBalance] = useState(0)
-  
   // Dropdown state
   const [showFromDropdown, setShowFromDropdown] = useState(false)
   const [showToDropdown, setShowToDropdown] = useState(false)
@@ -222,66 +202,6 @@
     setFromToken(toToken)
     setToToken(fromToken)
     setFromAmount(toAmount)
-<<<<<<< HEAD
-    setToAmount(fromAmount)
-  }
-
-  // Load balances when wallet connects
-  useEffect(() => {
-    if (isWalletConnected) {
-      loadBalances()
-    }
-  }, [isWalletConnected])
-
-  const loadBalances = async () => {
-    try {
-      const balances = await getBalances()
-      setSolBalance(balances.sol)
-      setUsdcBalance(balances.usdc)
-    } catch (err) {
-      console.error("Error loading balances:", err)
-    }
-  }
-
-  // Handle trade submission
-  const handleTrade = async () => {
-    // Validate wallet connection
-    if (!isWalletConnected) {
-      toast.error("Please connect your wallet first")
-      await connectWallet()
-      return
-    }
-
-    // Validate inputs
-    if (!fromAmount || parseFloat(fromAmount) <= 0) {
-      toast.error("Please enter a valid amount")
-      return
-    }
-
-    // For limit orders, validate price
-    if (orderType === "limit" && (!limitPrice || parseFloat(limitPrice) <= 0)) {
-      toast.error("Please enter a valid limit price")
-      return
-    }
-
-    // Only SOL/USDC pair is supported currently
-    if (!((fromToken === "SOL" && toToken === "USDC") || (fromToken === "USDC" && toToken === "SOL"))) {
-      toast.error("Currently only SOL/USDC pair is supported on the smart contract")
-      return
-    }
-
-    // Determine order side based on tokens
-    const side = fromToken === "SOL" ? "sell" : "buy"
-    const amount = parseFloat(fromAmount)
-    
-    // For market orders, use a default price (will be matched at market)
-    // For limit orders, use the user-specified price
-    let price: number
-    if (orderType === "market") {
-      // Use current market price estimate (in reality you'd fetch this)
-      price = 100 // Default market price
-      toast.info("Market orders use best available price")
-=======
     // toAmount will auto-calculate via useEffect
   }
 
@@ -338,43 +258,10 @@
     if (orderType === "market") {
       price = 100 // Default market price - will be matched by bot
       toast.info("Market orders use best available price", { dismissible: true })
->>>>>>> 5ff0406c
     } else {
       price = parseFloat(limitPrice)
     }
 
-<<<<<<< HEAD
-    try {
-      toast.loading("Submitting order to blockchain...")
-      
-      const result = await submitOrder({
-        side,
-        price,
-        amount,
-      })
-
-      if (result.success) {
-        toast.success(
-          <div>
-            <p className="font-semibold">Order submitted successfully!</p>
-            <p className="text-xs mt-1">Signature: {result.signature?.slice(0, 8)}...</p>
-          </div>
-        )
-        
-        // Clear form
-        setFromAmount("")
-        setToAmount("")
-        setLimitPrice("")
-        
-        // Refresh balances
-        loadBalances()
-      } else {
-        toast.error(`Order failed: ${result.error}`)
-      }
-    } catch (err: any) {
-      console.error("Trade error:", err)
-      toast.error(err.message || "Failed to submit order")
-=======
     // Note: Days dropdown is UI-only for now - expiration feature coming soon
     if (orderType === "limit" && daysToKeepOpen !== "0") {
       console.log("Selected order duration:", daysToKeepOpen, "days (UI only - not implemented yet)")
@@ -507,7 +394,6 @@
       console.log('✅ Fallback swap executed successfully:', txid)
     } catch (e: any) {
       throw e
->>>>>>> 5ff0406c
     }
   }
 
@@ -617,8 +503,6 @@
                   </button>
                 </div>
 
-                {/* Critical Warning removed per request */}
-
                 {/* From Token */}
                 <div>
                   <label className="block text-sm text-white/70 mb-2">From</label>
@@ -680,9 +564,6 @@
                     </div>
                   </div>
                   <div className="text-xs text-white/40 mt-1">
-<<<<<<< HEAD
-                    Balance: {isWalletConnected ? `${solBalance.toFixed(4)} ${fromToken}` : "Connect wallet"}
-=======
                     Balance: {
                       isWalletConnected
                         ? `${
@@ -694,7 +575,6 @@
                           } ${fromToken}`
                         : 'Connect wallet'
                     }
->>>>>>> 5ff0406c
                   </div>
                 </div>
 
@@ -772,9 +652,6 @@
                     </div>
                   </div>
                   <div className="text-xs text-white/40 mt-1">
-<<<<<<< HEAD
-                    Balance: {isWalletConnected ? `${usdcBalance.toFixed(2)} ${toToken}` : "Connect wallet"}
-=======
                     Balance: {
                       isWalletConnected
                         ? `${
@@ -792,24 +669,12 @@
                       <path strokeLinecap="round" strokeLinejoin="round" strokeWidth={2} d="M13 16h-1v-4h-1m1-4h.01M21 12a9 9 0 11-18 0 9 9 0 0118 0z" />
                     </svg>
                     Auto-calculated based on {orderType === "limit" ? "your limit price" : "market price"}
->>>>>>> 5ff0406c
                   </div>
                 </div>
 
                 {/* Price Input (for limit orders) */}
                 {orderType === "limit" && (
                   <div>
-<<<<<<< HEAD
-                    <label className="block text-sm text-white/70 mb-2">
-                      Limit Price ({toToken} per {fromToken})
-                    </label>
-                    <Input
-                      type="number"
-                      placeholder="Enter limit price (e.g., 100)"
-                      value={limitPrice}
-                      onChange={(e) => setLimitPrice(e.target.value)}
-                      className="w-full"
-=======
                     <label className="block text-sm text-white/70 mb-2">Limit Price (USDC per SOL)</label>
                     <Input 
                       type="number" 
@@ -817,7 +682,6 @@
                       value={limitPrice}
                       onChange={(e) => setLimitPrice(e.target.value)}
                       className="w-full" 
->>>>>>> 5ff0406c
                     />
                   </div>
                 )}
@@ -841,24 +705,6 @@
                   </div>
                 </div>
 
-<<<<<<< HEAD
-                {/* Action Button */}
-                <Button
-                  variant="default"
-                  size="lg"
-                  className="w-full"
-                  onClick={handleTrade}
-                  disabled={isLoading || !isWalletConnected}
-                >
-                  {isLoading
-                    ? "Processing..."
-                    : !isWalletConnected
-                    ? "Connect Wallet to Trade"
-                    : orderType === "limit"
-                    ? "Place Limit Order"
-                    : "Execute Market Order"}
-                </Button>
-=======
                 {/* Warning Banner for SOL/USDC only */}
                 {(fromToken !== "SOL" && fromToken !== "USDC") || (toToken !== "SOL" && toToken !== "USDC") ? (
                   <div className="bg-orange-500/10 border border-orange-500/30 rounded-lg p-3">
@@ -980,25 +826,13 @@
                     </div>
                   )}
                 </div>
->>>>>>> 5ff0406c
               </CardContent>
             </Card>
           </div>
 
           {/* Price Charts - Desktop Second (shows second on mobile) */}
           <div className="lg:col-span-2 lg:order-1">
-            <Suspense fallback={
-              <Card className="glass">
-                <CardHeader>
-                  <Skeleton className="h-6 w-32" />
-                </CardHeader>
-                <CardContent>
-                  <Skeleton className="h-64 w-full" />
-                </CardContent>
-              </Card>
-            }>
-              <PriceCharts fromToken={fromToken} toToken={toToken} />
-            </Suspense>
+            <PriceCharts fromToken={fromToken} toToken={toToken} />
           </div>
         </div>
       </div>
