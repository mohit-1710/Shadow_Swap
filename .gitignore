--- conflicted
+++ resolved
@@ -3,10 +3,6 @@
 .pnp/
 .pnp.js
 .pnpm-store/
-<<<<<<< HEAD
-
-=======
->>>>>>> 5ff0406c
 
 # Testing
 coverage/
